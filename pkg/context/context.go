/*
Licensed under the Apache License, Version 2.0 (the "License");
you may not use this file except in compliance with the License.
You may obtain a copy of the License at

    http://www.apache.org/licenses/LICENSE-2.0

Unless required by applicable law or agreed to in writing, software
distributed under the License is distributed on an "AS IS" BASIS,
WITHOUT WARRANTIES OR CONDITIONS OF ANY KIND, either express or implied.
See the License for the specific language governing permissions and
limitations under the License.
*/

package context

import (
	"context"
	"encoding/base64"
	"errors"
	"fmt"
	"net"

	"github.com/aws/aws-sdk-go/aws"
	"github.com/aws/aws-sdk-go/aws/awserr"
	"github.com/aws/aws-sdk-go/aws/client"
	"github.com/aws/aws-sdk-go/aws/ec2metadata"
	"github.com/aws/aws-sdk-go/aws/endpoints"
	"github.com/aws/aws-sdk-go/aws/request"
	"github.com/aws/aws-sdk-go/aws/session"
	"github.com/aws/aws-sdk-go/service/ec2"
	"github.com/aws/aws-sdk-go/service/ec2/ec2iface"
	"github.com/aws/aws-sdk-go/service/eks"
	"github.com/aws/aws-sdk-go/service/eks/eksiface"
	"github.com/aws/aws-sdk-go/service/ssm"
	"github.com/patrickmn/go-cache"
	"github.com/samber/lo"
	metav1 "k8s.io/apimachinery/pkg/apis/meta/v1"
	"k8s.io/client-go/kubernetes"
	"k8s.io/client-go/rest"
	"k8s.io/client-go/transport"
	"knative.dev/pkg/logging"
	"knative.dev/pkg/ptr"

	"github.com/aws/karpenter/pkg/apis/settings"
	awscache "github.com/aws/karpenter/pkg/cache"
	"github.com/aws/karpenter/pkg/providers/amifamily"
<<<<<<< HEAD
	"github.com/aws/karpenter/pkg/providers/instance"
	"github.com/aws/karpenter/pkg/providers/instancetypes"
=======
	"github.com/aws/karpenter/pkg/providers/instancetype"
>>>>>>> 02fc6f68
	"github.com/aws/karpenter/pkg/providers/launchtemplate"
	"github.com/aws/karpenter/pkg/providers/pricing"
	"github.com/aws/karpenter/pkg/providers/securitygroup"
	"github.com/aws/karpenter/pkg/providers/subnet"
	"github.com/aws/karpenter/pkg/utils/project"

	"github.com/aws/karpenter-core/pkg/cloudprovider"
)

// Context is injected into the AWS CloudProvider's factories
type Context struct {
	cloudprovider.Context

	Session                   *session.Session
	UnavailableOfferingsCache *awscache.UnavailableOfferings
	EC2API                    ec2iface.EC2API
	SubnetProvider            *subnet.Provider
	SecurityGroupProvider     *securitygroup.Provider
	AMIProvider               *amifamily.Provider
	AMIResolver               *amifamily.Resolver
	LaunchTemplateProvider    *launchtemplate.Provider
	PricingProvider           *pricing.Provider
<<<<<<< HEAD
	InstanceTypesProvider     *instancetypes.Provider
	InstanceProvider          *instance.Provider
=======
	InstanceTypesProvider     *instancetype.Provider
>>>>>>> 02fc6f68
}

func NewOrDie(ctx cloudprovider.Context) Context {
	ctx.Context = logging.WithLogger(ctx, logging.FromContext(ctx).Named("aws"))
	sess := withUserAgent(session.Must(session.NewSession(
		request.WithRetryer(
			&aws.Config{STSRegionalEndpoint: endpoints.RegionalSTSEndpoint},
			client.DefaultRetryer{NumMaxRetries: client.DefaultRetryerMaxNumRetries},
		),
	)))
	if *sess.Config.Region == "" {
		logging.FromContext(ctx).Debug("retrieving region from IMDS")
		region, err := ec2metadata.New(sess).Region()
		*sess.Config.Region = lo.Must(region, err, "failed to get region from metadata server")
	}
	ec2api := ec2.New(sess)
	if err := checkEC2Connectivity(ctx, ec2api); err != nil {
		logging.FromContext(ctx).Fatalf("Checking EC2 API connectivity, %s", err)
	}
	logging.FromContext(ctx).With("region", *sess.Config.Region).Debugf("discovered region")
	clusterEndpoint, err := ResolveClusterEndpoint(ctx, eks.New(sess))
	if err != nil {
		logging.FromContext(ctx).Fatalf("unable to detect the cluster endpoint, %s", err)
	} else {
		logging.FromContext(ctx).With("cluster-endpoint", clusterEndpoint).Debugf("discovered cluster endpoint")
	}
	// We perform best-effort on resolving the kube-dns IP
	kubeDNSIP, err := kubeDNSIP(ctx, ctx.KubernetesInterface)
	if err != nil {
		// If we fail to get the kube-dns IP, we don't want to crash because this causes issues with custom DNS setups
		// https://github.com/aws/karpenter/issues/2787
		logging.FromContext(ctx).Debugf("unable to detect the IP of the kube-dns service, %s", err)
	} else {
		logging.FromContext(ctx).With("kube-dns-ip", kubeDNSIP).Debugf("discovered kube dns")
	}

	unavailableOfferingsCache := awscache.NewUnavailableOfferings()
	subnetProvider := subnet.NewProvider(ec2api)
	securityGroupProvider := securitygroup.NewProvider(ec2api)
	pricingProvider := pricing.NewProvider(
		ctx,
		pricing.NewAPI(sess, *sess.Config.Region),
		ec2api,
		*sess.Config.Region,
		ctx.StartAsync,
	)
	amiProvider := amifamily.NewProvider(ctx.KubeClient, ctx.KubernetesInterface, ssm.New(sess), ec2api,
		cache.New(awscache.DefaultTTL, awscache.DefaultCleanupInterval), cache.New(awscache.DefaultTTL, awscache.DefaultCleanupInterval), cache.New(awscache.DefaultTTL, awscache.DefaultCleanupInterval))
	amiResolver := amifamily.New(ctx.KubeClient, amiProvider)
	launchTemplateProvider := launchtemplate.NewProvider(
		ctx,
		cache.New(awscache.DefaultTTL, awscache.DefaultCleanupInterval),
		ec2api,
		amiResolver,
		securityGroupProvider,
		lo.Must(getCABundle(ctx.RESTConfig)),
		ctx.StartAsync,
		kubeDNSIP,
		clusterEndpoint,
	)
	instanceTypeProvider := instancetype.NewProvider(
		*sess.Config.Region,
		cache.New(awscache.InstanceTypesAndZonesTTL, awscache.DefaultCleanupInterval),
		ec2api,
		subnetProvider,
		unavailableOfferingsCache,
		pricingProvider,
	)
	instanceProvider := instance.NewProvider(
		ctx,
		aws.StringValue(sess.Config.Region),
		ec2api,
		unavailableOfferingsCache,
		instanceTypeProvider,
		subnetProvider,
		launchTemplateProvider,
	)

	return Context{
		Context:                   ctx,
		Session:                   sess,
		UnavailableOfferingsCache: unavailableOfferingsCache,
		EC2API:                    ec2api,
		SubnetProvider:            subnetProvider,
		SecurityGroupProvider:     securityGroupProvider,
		AMIProvider:               amiProvider,
		AMIResolver:               amiResolver,
		LaunchTemplateProvider:    launchTemplateProvider,
		PricingProvider:           pricingProvider,
		InstanceTypesProvider:     instanceTypeProvider,
		InstanceProvider:          instanceProvider,
	}
}

// withUserAgent adds a karpenter specific user-agent string to AWS session
func withUserAgent(sess *session.Session) *session.Session {
	userAgent := fmt.Sprintf("karpenter.sh-%s", project.Version)
	sess.Handlers.Build.PushBack(request.MakeAddToUserAgentFreeFormHandler(userAgent))
	return sess
}

// checkEC2Connectivity makes a dry-run call to DescribeInstanceTypes.  If it fails, we provide an early indicator that we
// are having issues connecting to the EC2 API.
func checkEC2Connectivity(ctx context.Context, api *ec2.EC2) error {
	_, err := api.DescribeInstanceTypesWithContext(ctx, &ec2.DescribeInstanceTypesInput{DryRun: aws.Bool(true)})
	var aerr awserr.Error
	if errors.As(err, &aerr) && aerr.Code() == "DryRunOperation" {
		return nil
	}
	return err
}

func ResolveClusterEndpoint(ctx context.Context, eksAPI eksiface.EKSAPI) (string, error) {
	clusterEndpointFromSettings := settings.FromContext(ctx).ClusterEndpoint
	if clusterEndpointFromSettings != "" {
		return clusterEndpointFromSettings, nil // cluster endpoint is explicitly set
	}
	out, err := eksAPI.DescribeCluster(&eks.DescribeClusterInput{
		Name: aws.String(settings.FromContext(ctx).ClusterName),
	})
	if err != nil {
		return "", fmt.Errorf("failed to resolve cluster endpoint, %w", err)
	}
	return *out.Cluster.Endpoint, nil
}

func getCABundle(restConfig *rest.Config) (*string, error) {
	// Discover CA Bundle from the REST client. We could alternatively
	// have used the simpler client-go InClusterConfig() method.
	// However, that only works when Karpenter is running as a Pod
	// within the same cluster it's managing.
	transportConfig, err := restConfig.TransportConfig()
	if err != nil {
		return nil, fmt.Errorf("discovering caBundle, loading transport config, %w", err)
	}
	_, err = transport.TLSConfigFor(transportConfig) // fills in CAData!
	if err != nil {
		return nil, fmt.Errorf("discovering caBundle, loading TLS config, %w", err)
	}
	return ptr.String(base64.StdEncoding.EncodeToString(transportConfig.TLS.CAData)), nil
}

func kubeDNSIP(ctx context.Context, kubernetesInterface kubernetes.Interface) (net.IP, error) {
	if kubernetesInterface == nil {
		return nil, fmt.Errorf("no K8s client provided")
	}
	dnsService, err := kubernetesInterface.CoreV1().Services("kube-system").Get(ctx, "kube-dns", metav1.GetOptions{})
	if err != nil {
		return nil, err
	}
	kubeDNSIP := net.ParseIP(dnsService.Spec.ClusterIP)
	if kubeDNSIP == nil {
		return nil, fmt.Errorf("parsing cluster IP")
	}
	return kubeDNSIP, nil
}<|MERGE_RESOLUTION|>--- conflicted
+++ resolved
@@ -45,12 +45,8 @@
 	"github.com/aws/karpenter/pkg/apis/settings"
 	awscache "github.com/aws/karpenter/pkg/cache"
 	"github.com/aws/karpenter/pkg/providers/amifamily"
-<<<<<<< HEAD
 	"github.com/aws/karpenter/pkg/providers/instance"
-	"github.com/aws/karpenter/pkg/providers/instancetypes"
-=======
 	"github.com/aws/karpenter/pkg/providers/instancetype"
->>>>>>> 02fc6f68
 	"github.com/aws/karpenter/pkg/providers/launchtemplate"
 	"github.com/aws/karpenter/pkg/providers/pricing"
 	"github.com/aws/karpenter/pkg/providers/securitygroup"
@@ -73,12 +69,8 @@
 	AMIResolver               *amifamily.Resolver
 	LaunchTemplateProvider    *launchtemplate.Provider
 	PricingProvider           *pricing.Provider
-<<<<<<< HEAD
-	InstanceTypesProvider     *instancetypes.Provider
+	InstanceTypesProvider     *instancetype.Provider
 	InstanceProvider          *instance.Provider
-=======
-	InstanceTypesProvider     *instancetype.Provider
->>>>>>> 02fc6f68
 }
 
 func NewOrDie(ctx cloudprovider.Context) Context {
